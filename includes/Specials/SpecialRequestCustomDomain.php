<?php

namespace Miraheze\RequestSSL\Specials;

use ErrorPageError;
use ManualLogEntry;
use MediaWiki\Extension\Notifications\Model\Event;
use MediaWiki\Html\Html;
use MediaWiki\MainConfigNames;
use MediaWiki\Message\Message;
use MediaWiki\Registration\ExtensionRegistry;
use MediaWiki\SpecialPage\FormSpecialPage;
use MediaWiki\SpecialPage\SpecialPage;
use MediaWiki\Status\Status;
use MediaWiki\User\User;
use MediaWiki\User\UserFactory;
use MediaWiki\WikiMap\WikiMap;
use Miraheze\RequestSSL\RequestSSLManager;
use RepoGroup;
use UserBlockedError;
use UserNotLoggedIn;
use Wikimedia\Mime\MimeAnalyzer;
use Wikimedia\Rdbms\IConnectionProvider;

class SpecialRequestCustomDomain extends FormSpecialPage {

	/** @var IConnectionProvider */
	private $connectionProvider;

	/** @var MimeAnalyzer */
	private $mimeAnalyzer;

	/** @var RequestSSLManager */
	private $requestSslRequestManager;

	/** @var RepoGroup */
	private $repoGroup;

	/** @var UserFactory */
	private $userFactory;

	/**
	 * @param IConnectionProvider $connectionProvider
	 * @param MimeAnalyzer $mimeAnalyzer
	 * @param RequestSSLManager $requestSslRequestManager
	 * @param RepoGroup $repoGroup
	 * @param UserFactory $userFactory
	 */
	public function __construct(
		IConnectionProvider $connectionProvider,
		MimeAnalyzer $mimeAnalyzer,
		RequestSSLManager $requestSslRequestManager,
		RepoGroup $repoGroup,
		UserFactory $userFactory
	) {
		parent::__construct( 'RequestCustomDomain', 'request-custom-domain' );

		$this->connectionProvider = $connectionProvider;
		$this->mimeAnalyzer = $mimeAnalyzer;
		$this->requestSslRequestManager = $requestSslRequestManager;
		$this->repoGroup = $repoGroup;
		$this->userFactory = $userFactory;
	}

	/**
	 * @param string $par
	 */
	public function execute( $par ) {
		$this->setParameter( $par );
		$this->setHeaders();

		$dbr = $this->connectionProvider->getReplicaDatabase( 'virtual-requestssl' );
		if ( !WikiMap::isCurrentWikiDbDomain( $dbr->getDomainID() ) ) {
			throw new ErrorPageError( 'requestssl-notcentral', 'requestssl-notcentral-text' );
		}

		if ( !$this->getUser()->isRegistered() ) {
			$loginURL = SpecialPage::getTitleFor( 'UserLogin' )
				->getFullURL( [
					'returnto' => $this->getPageTitle()->getPrefixedText(),
				]
			);

			throw new UserNotLoggedIn( 'requestssl-notloggedin', 'exception-nologin', [ $loginURL ] );
		}

		$this->checkPermissions();

		$this->getOutput()->addModules( [ 'mediawiki.special.userrights' ] );

		if ( $this->getConfig()->get( 'RequestSSLHelpUrl' ) ) {
			$this->getOutput()->addHelpLink( $this->getConfig()->get( 'RequestSSLHelpUrl' ), true );
		}

		$form = $this->getForm()->setWrapperLegendMsg( 'requestssl-header' );
		if ( $form->show() ) {
			$this->onSuccess();
		}
	}

	/**
	 * @return array
	 */
	protected function getFormFields() {
		$formDescriptor = [
			'customdomain' => [
				'type' => 'url',
				'label-message' => 'requestssl-label-customdomain',
				'help-message' => 'requestssl-help-customdomain',
				'required' => true,
				'validation-callback' => [ $this, 'isValidCustomDomain' ],
			],
		];

		if ( $this->getConfig()->get( 'CreateWikiSubdomain' ) ) {
			$formDescriptor['target'] = [
				'type' => 'textwithbutton',
				'buttontype' => 'button',
				'buttonflags' => [],
				'buttonid' => 'inline-target',
				'buttondefault' => '.' . $this->getConfig()->get( 'CreateWikiSubdomain' ),
				'label-message' => 'requestssl-label-target-subdomain',
				'help-message' => 'requestssl-help-target-subdomain',
				'required' => true,
				'validation-callback' => [ $this, 'isValidDatabase' ],
				'maxlength' => 64,
			];
		} else {
			$formDescriptor['target'] = [
				'type' => 'text',
				'label-message' => 'requestssl-label-target',
				'help-message' => 'requestssl-help-target',
				'required' => true,
				'validation-callback' => [ $this, 'isValidDatabase' ],
			];
		}

		$formDescriptor['reason'] = [
			'type' => 'textarea',
			'rows' => 4,
			'label-message' => 'requestssl-label-reason',
			'help-message' => 'requestssl-help-reason',
		];

		return $formDescriptor;
	}

	/**
	 * @param array $data
	 * @return Status
	 */
	public function onSubmit( array $data ) {
		$token = $this->getRequest()->getVal( 'wpEditToken' );
		$userToken = $this->getContext()->getCsrfTokenSet();

		if ( !$userToken->matchToken( $token ) ) {
			return Status::newFatal( 'sessionfailure' );
		}

		$dbw = $this->connectionProvider->getPrimaryDatabase( 'virtual-requestssl' );

		$targetDatabaseName = $data['target'] . ( $this->getConfig()->get( 'CreateWikiDatabaseSuffix' ) ?? '' );

		$duplicate = $dbw->newSelectQueryBuilder()
			->table( 'requestssl_requests' )
			->field( '*' )
			->where( [
				'request_target' => $targetDatabaseName,
				'request_status' => 'pending',
			] )
			->caller( __METHOD__ )
			->fetchRow();

		if ( (bool)$duplicate ) {
			return Status::newFatal( 'requestssl-duplicate-request' );
		}

		$timestamp = $dbw->timestamp();

		$dbw->insert(
			'requestssl_requests',
			[
				'request_customdomain' => $data['customdomain'],
				'request_target' => $targetDatabaseName,
				'request_reason' => $data['reason'] ?? '',
				'request_status' => 'pending',
				'request_actor' => $this->getUser()->getActorId(),
				'request_timestamp' => $timestamp,
			],
			__METHOD__,
			[ 'IGNORE' ]
		);

		$requestID = (string)$dbw->insertId();
		$requestQueueLink = SpecialPage::getTitleValueFor( 'RequestCustomDomainQueue', $requestID );

		$requestLink = $this->getLinkRenderer()->makeLink( $requestQueueLink, "#$requestID" );

		$this->getOutput()->addHTML(
			Html::successBox(
				$this->msg( 'requestssl-success' )->rawParams( $requestLink )->escaped()
			)
		);

		$logEntry = new ManualLogEntry( 'requestssl', 'request' );

		$logEntry->setPerformer( $this->getUser() );
		$logEntry->setTarget( $requestQueueLink );
		$logEntry->setComment( $data['reason'] );

		$logEntry->setParameters(
			[
				'4::requestTarget' => $targetDatabaseName,
				'5::requestLink' => Message::rawParam( $requestLink ),
			]
		);

		$logID = $logEntry->insert( $dbw );
		$logEntry->publish( $logID );

		if (
			ExtensionRegistry::getInstance()->isLoaded( 'Echo' ) &&
			$this->getConfig()->get( 'RequestSSLUsersNotifiedOnAllRequests' )
		) {
			$this->sendNotifications(
				$data['reason'], $this->getUser()->getName(),
				$requestID, $targetDatabaseName, $data['customdomain']
			);
		}

		if (
			$this->getConfig()->get( 'RequestSSLCloudflareConfig' )['apikey'] &&
			$this->getConfig()->get( 'RequestSSLCloudflareConfig' )['zoneid']
		) {
			$this->requestSslRequestManager->fromID( (int)$requestID );
			$this->requestSslRequestManager->queryCloudflare();
		}

		return Status::newGood();
	}

	/**
<<<<<<< HEAD
	 * @param string $target
	 * @return string
	 */
	public function getLogType( string $target ): string {
		if (
			!ExtensionRegistry::getInstance()->isLoaded( 'CreateWiki' ) ||
			!$this->getConfig()->get( 'CreateWikiUsePrivateWikis' )
		) {
			return 'requestssl';
		}

		$remoteWiki = $this->remoteWikiFactory->newInstance( $target );
		return $remoteWiki->isPrivate() ? 'requestcustomdomainprivate' : 'requestcustomdomain';
	}

	/**
=======
>>>>>>> 03d5fad2
	 * @param string $reason
	 * @param string $requester
	 * @param string $requestID
	 * @param string $target
	 * @param string $url
	 */
	public function sendNotifications(
		string $reason,
		string $requester,
		string $requestID,
		string $target,
		string $url
	) {
		$notifiedUsers = array_filter(
			array_map(
				function ( string $userName ): ?User {
					return $this->userFactory->newFromName( $userName );
				}, $this->getConfig()->get( 'RequestSSLUsersNotifiedOnAllRequests' )
			)
		);

		$requestLink = SpecialPage::getTitleFor( 'RequestCustomDomainQueue', $requestID )->getFullURL();

		foreach ( $notifiedUsers as $receiver ) {
<<<<<<< HEAD
			if (
				!$receiver->isAllowed( 'handle-custom-domain-requests' ) ||
				(
					$this->getLogType( $target ) === 'requestcustomdomainprivate' &&
					!$receiver->isAllowed( 'view-private-custom-domain-requests' )
				)
			) {
=======
			if ( !$receiver->isAllowed( 'handle-custom-domain-requests' ) ) {
>>>>>>> 03d5fad2
				continue;
			}

			Event::create( [
				'type' => 'requestssl-new-request',
				'extra' => [
					'request-id' => $requestID,
					'request-url' => $requestLink,
					'reason' => $reason,
					'requester' => $requester,
					'target' => $target,
					'url' => $url,
					'notifyAgent' => true,
				],
				'agent' => $receiver,
			] );
		}
	}

	/**
	 * @param ?string $customDomain
	 * @return string|bool|Message
	 */
	public function isValidCustomDomain( ?string $customDomain ) {
		if ( !$customDomain ) {
			return $this->msg( 'requestssl-customdomain-not-a-url' );
		}

		$parsedURL = parse_url( $customDomain );
		if ( !$parsedURL ) {
			return $this->msg( 'requestssl-customdomain-not-a-url' );
		}

		$unneededComponents = [
			'port',
			'user',
			'pass',
			'path',
			'query',
			'fragment',
		];

		if ( !array_key_exists( 'scheme', $parsedURL ) ) {
			return $this->msg( 'requestssl-customdomain-protocol-not-https' );
		} else {
			if ( $parsedURL['scheme'] !== 'https' ) {
				return $this->msg( 'requestssl-customdomain-protocol-not-https' );
			}
		}
		if ( !array_key_exists( 'host', $parsedURL ) ) {
			return $this->msg( 'requestssl-customdomain-no-hostname' );
		}

		foreach ( $unneededComponents as $component ) {
			if ( array_key_exists( $component, $parsedURL ) ) {
				return $this->msg( 'requestssl-customdomain-unneeded-component' );
			}
		}

		$disallowedDomains = $this->getConfig()->get( 'RequestSSLDisallowedDomains' );
		if ( $disallowedDomains ) {
			foreach ( $disallowedDomains as $disallowed ) {
				if ( str_ends_with( $customDomain, $disallowed ) ) {
					return $this->msg( 'requestssl-customdomain-disallowed' );
				}
			}
		}
		return true;
	}

	/**
	 * @param ?string $target
	 * @return string|bool|Message
	 */
	public function isValidDatabase( ?string $target ) {
		$targetDatabase = $target . $this->getConfig()->get( 'CreateWikiDatabaseSuffix' );
		if ( !in_array( $targetDatabase, $this->getConfig()->get( MainConfigNames::LocalDatabases ), true ) ) {
			return $this->msg( 'requestssl-invalid-target' );
		}

		return true;
	}

	public function checkPermissions() {
		parent::checkPermissions();

		$block = $this->getUser()->getBlock();
		if ( $block && $block->appliesToRight( 'request-custom-domain' ) ) {
			throw new UserBlockedError( $block );
		}
	}

	/**
	 * @return string
	 */
	protected function getDisplayFormat() {
		return 'ooui';
	}

	/**
	 * @return string
	 */
	protected function getGroupName() {
		return 'other';
	}
}<|MERGE_RESOLUTION|>--- conflicted
+++ resolved
@@ -202,7 +202,7 @@
 			)
 		);
 
-		$logEntry = new ManualLogEntry( 'requestssl', 'request' );
+		$logEntry = new ManualLogEntry( 'requestcustomdomain', 'request' );
 
 		$logEntry->setPerformer( $this->getUser() );
 		$logEntry->setTarget( $requestQueueLink );
@@ -240,25 +240,6 @@
 	}
 
 	/**
-<<<<<<< HEAD
-	 * @param string $target
-	 * @return string
-	 */
-	public function getLogType( string $target ): string {
-		if (
-			!ExtensionRegistry::getInstance()->isLoaded( 'CreateWiki' ) ||
-			!$this->getConfig()->get( 'CreateWikiUsePrivateWikis' )
-		) {
-			return 'requestssl';
-		}
-
-		$remoteWiki = $this->remoteWikiFactory->newInstance( $target );
-		return $remoteWiki->isPrivate() ? 'requestcustomdomainprivate' : 'requestcustomdomain';
-	}
-
-	/**
-=======
->>>>>>> 03d5fad2
 	 * @param string $reason
 	 * @param string $requester
 	 * @param string $requestID
@@ -283,17 +264,7 @@
 		$requestLink = SpecialPage::getTitleFor( 'RequestCustomDomainQueue', $requestID )->getFullURL();
 
 		foreach ( $notifiedUsers as $receiver ) {
-<<<<<<< HEAD
-			if (
-				!$receiver->isAllowed( 'handle-custom-domain-requests' ) ||
-				(
-					$this->getLogType( $target ) === 'requestcustomdomainprivate' &&
-					!$receiver->isAllowed( 'view-private-custom-domain-requests' )
-				)
-			) {
-=======
 			if ( !$receiver->isAllowed( 'handle-custom-domain-requests' ) ) {
->>>>>>> 03d5fad2
 				continue;
 			}
 
