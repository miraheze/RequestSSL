--- conflicted
+++ resolved
@@ -480,30 +480,19 @@
 			__METHOD__
 		);
 	}
-<<<<<<< HEAD
-	
-	public function updateManageWiki ( string $remotewiki, IContextSource $context ) {
-		$status = $this->getStatus;
-		if ( $status == 'complete' ) {
-			$remoteWiki = new RemoteWiki( $this->getTarget() );
-			$remoteWiki->setServerName( $this->getCustomDomain() );
-			$remoteWiki->commit();
-
-			$logEntry = new ManualLogEntry( 'managewiki', 'settings' );
-			$logEntry->setPerformer( $context->getUser() );
-			$logEntry->setTarget( $this->getTarget() );
-			$logEntry->setComment( 'Custom domain requested through RequestSSL' );
-			$logEntry->setParameters( ['4::wiki' => $this->getTarget(), '5::changes' => 'servername'] );
-			$logID = $logEntry->insert();
-			$logEntry->publish( $logID );
-		}
-=======
 
 	public function updateManageWiki ( string $remotewiki ) {
 		$remoteWiki = new RemoteWiki( $this->getTarget() );
 		$remoteWiki->setServerName( $this->getCustomDomain() );
 		$remoteWiki->commit();
->>>>>>> eaffd198
+    
+    $logEntry = new ManualLogEntry( 'managewiki', 'settings' );
+		$logEntry->setPerformer( $context->getUser() );
+		$logEntry->setTarget( $this->getTarget() );
+		$logEntry->setComment( 'Custom domain requested through RequestSSL' );
+		$logEntry->setParameters( ['4::wiki' => $this->getTarget(), '5::changes' => 'servername'] );			
+    $logID = $logEntry->insert();
+		$logEntry->publish( $logID );
 	}
 
 	/**
