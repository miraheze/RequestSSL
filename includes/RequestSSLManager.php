<?php

namespace Miraheze\RequestSSL;

use JobSpecification;
use ManualLogEntry;
use MediaWiki\Config\Config;
use MediaWiki\Extension\Notifications\Model\Event;
use MediaWiki\JobQueue\JobQueueGroupFactory;
use MediaWiki\Linker\LinkRenderer;
use MediaWiki\Message\Message;
use MediaWiki\Registration\ExtensionRegistry;
use MediaWiki\SpecialPage\SpecialPage;
use MediaWiki\User\ActorStoreFactory;
use MediaWiki\User\User;
use MediaWiki\User\UserFactory;
use MediaWiki\User\UserGroupManagerFactory;
use MessageLocalizer;
use Miraheze\CreateWiki\Services\RemoteWikiFactory;
use Miraheze\RequestSSL\Jobs\RequestSSLCFAddJob;
use RepoGroup;
use stdClass;
use Wikimedia\Rdbms\IConnectionProvider;
use Wikimedia\Rdbms\IDatabase;
use Wikimedia\Rdbms\SelectQueryBuilder;

class RequestSSLManager {

	private const IGNORED_USERS = [
		'RequestSSL Extension',
	];

	/** @var Config */
	private $config;

	/** @var IDatabase */
	private $dbw;

	/** @var int */
	private $ID;

	/** @var ActorStoreFactory */
	private $actorStoreFactory;

	/** @var IConnectionProvider */
	private $connectionProvider;

	/** @var MessageLocalizer */
	private $messageLocalizer;

	/** @var JobQueueGroupFactory */
	private $jobQueueGroupFactory;

	/** @var LinkRenderer */
	private $linkRenderer;

	/** @var RemoteWikiFactory */
	private $remoteWikiFactory;

	/** @var RepoGroup */
	private $repoGroup;

	/** @var stdClass|bool */
	private $row;

	/** @var UserFactory */
	private $userFactory;

	/** @var UserGroupManagerFactory */
	private $userGroupManagerFactory;

	/**
	 * @param Config $config
	 * @param ActorStoreFactory $actorStoreFactory
	 * @param IConnectionProvider $connectionProvider
	 * @param JobQueueGroupFactory $jobQueueGroupFactory
	 * @param LinkRenderer $linkRenderer
	 * @param RemoteWikiFactory $remoteWikiFactory
	 * @param RepoGroup $repoGroup
	 * @param MessageLocalizer $messageLocalizer
	 * @param UserFactory $userFactory
	 * @param UserGroupManagerFactory $userGroupManagerFactory
	 */
	public function __construct(
		Config $config,
		ActorStoreFactory $actorStoreFactory,
		IConnectionProvider $connectionProvider,
		JobQueueGroupFactory $jobQueueGroupFactory,
		LinkRenderer $linkRenderer,
		RemoteWikiFactory $remoteWikiFactory,
		RepoGroup $repoGroup,
		MessageLocalizer $messageLocalizer,
		UserFactory $userFactory,
		UserGroupManagerFactory $userGroupManagerFactory
	) {
		$this->config = $config;
		$this->actorStoreFactory = $actorStoreFactory;
		$this->connectionProvider = $connectionProvider;
		$this->jobQueueGroupFactory = $jobQueueGroupFactory;
		$this->linkRenderer = $linkRenderer;
		$this->messageLocalizer = $messageLocalizer;
		$this->remoteWikiFactory = $remoteWikiFactory;
		$this->repoGroup = $repoGroup;
		$this->userFactory = $userFactory;
		$this->userGroupManagerFactory = $userGroupManagerFactory;
	}

	/**
	 * @param int $requestID
	 */
	public function fromID( int $requestID ) {
		$this->dbw = $this->connectionProvider->getPrimaryDatabase( 'virtual-requestssl' );
		$this->ID = $requestID;

		$this->row = $this->dbw->newSelectQueryBuilder()
			->table( 'requestssl_requests' )
			->field( '*' )
			->where( [ 'request_id' => $requestID ] )
			->caller( __METHOD__ )
			->fetchRow();
	}

	/**
	 * @return bool
	 */
	public function exists(): bool {
		return (bool)$this->row;
	}

	/**
	 * @param string $comment
	 * @param User $user
	 */
	public function addComment( string $comment, User $user ) {
		$this->dbw->insert(
			'requestssl_request_comments',
			[
				'request_id' => $this->ID,
				'request_comment_text' => $comment,
				'request_comment_timestamp' => $this->dbw->timestamp(),
				'request_comment_actor' => $user->getActorId(),
			],
			__METHOD__
		);

		if (
			ExtensionRegistry::getInstance()->isLoaded( 'Echo' ) &&
			!in_array( $user->getName(), self::IGNORED_USERS )
		) {
			$this->sendNotification( $comment, 'requestssl-request-comment', $user );
		}
	}

	/**
	 * @param string $comment
	 * @param string $newStatus
	 * @param User $user
	 */
	public function logStatusUpdate( string $comment, string $newStatus, User $user ) {
		$requestQueueLink = SpecialPage::getTitleValueFor( 'RequestCustomDomainQueue', (string)$this->ID );
		$requestLink = $this->linkRenderer->makeLink( $requestQueueLink, "#{$this->ID}" );

<<<<<<< HEAD
		$logEntry = new ManualLogEntry(
			$this->isPrivate( forced: false ) ? 'requestcustomdomainprivate' : 'requestcustomdomain',
			'statusupdate'
		);

=======
		$logEntry = new ManualLogEntry( 'requestssl', 'statusupdate' );
>>>>>>> 03d5fad2
		$logEntry->setPerformer( $user );
		$logEntry->setTarget( $requestQueueLink );

		if ( $comment ) {
			$logEntry->setComment( $comment );
		}

		$logEntry->setParameters(
			[
				'4::requestLink' => Message::rawParam( $requestLink ),
				'5::requestStatus' => mb_strtolower( $this->messageLocalizer->msg(
					"requestssl-label-$newStatus"
				)->inContentLanguage()->text() ),
			]
		);

		$logID = $logEntry->insert( $this->dbw );
		$logEntry->publish( $logID );
	}

	/**
	 * @param string $comment
	 * @param string $type
	 * @param User $user
	 */
	public function sendNotification( string $comment, string $type, User $user ) {
		$requestLink = SpecialPage::getTitleFor( 'RequestCustomDomainQueue', (string)$this->ID )->getFullURL();

		$involvedUsers = array_values( array_filter(
			array_diff( $this->getInvolvedUsers(), [ $user ] )
		) );

		foreach ( $involvedUsers as $receiver ) {
			Event::create( [
				'type' => $type,
				'extra' => [
					'request-id' => $this->ID,
					'request-url' => $requestLink,
					'comment' => $comment,
					'notifyAgent' => true,
				],
				'agent' => $receiver,
			] );
		}
	}

	/**
	 * @return array
	 */
	public function getComments(): array {
		$res = $this->dbw->newSelectQueryBuilder()
			->table( 'requestssl_request_comments' )
			->field( '*' )
			->where( [ 'request_id' => $this->ID ] )
			->orderBy( 'request_comment_timestamp', SelectQueryBuilder::SORT_DESC )
			->caller( __METHOD__ )
			->fetchResultSet();

		if ( !$res->numRows() ) {
			return [];
		}

		$comments = [];
		foreach ( $res as $row ) {
			$user = $this->userFactory->newFromActorId( $row->request_comment_actor );

			$comments[] = [
				'comment' => $row->request_comment_text,
				'timestamp' => $row->request_comment_timestamp,
				'user' => $user,
			];
		}

		return $comments;
	}

	/**
	 * @return array
	 */
	public function getInvolvedUsers(): array {
		return array_unique( array_merge( array_column( $this->getComments(), 'user' ), [ $this->getRequester() ] ) );
	}

	/**
	 * @return string[]
	 */
	public function getUserGroupsFromTarget() {
		$userName = $this->getRequester()->getName();
		$remoteUser = $this->actorStoreFactory
			->getUserIdentityLookup( $this->getTarget() )
			->getUserIdentityByName( $userName );

		if ( !$remoteUser ) {
			return [ $this->messageLocalizer->msg( 'requestssl-usergroups-none' )->text() ];
		}

		return $this->userGroupManagerFactory
			->getUserGroupManager( $this->getTarget() )
			->getUserGroups( $remoteUser );
	}

	/**
	 * @return string
	 */
	public function getReason(): string {
		return $this->row->request_reason;
	}

	/**
	 * @return User
	 */
	public function getRequester(): User {
		return $this->userFactory->newFromActorId( $this->row->request_actor );
	}

	/**
	 * @return string
	 */
	public function getCustomDomain(): string {
		return $this->row->request_customdomain;
	}

	/**
	 * @return string
	 */
	public function getStatus(): string {
		return $this->row->request_status;
	}

	/**
	 * @return string
	 */
	public function getTarget(): string {
		return $this->row->request_target;
	}

	/**
	 * @return string
	 */
	public function getTimestamp(): string {
		return $this->row->request_timestamp;
	}

	/**
	 * @return bool
	 */
	public function isLocked(): bool {
		return (bool)$this->row->request_locked;
	}

	/**
	 * @param User $user
	 */
	public function logToManageWiki( User $user ) {
		$logEntry = new ManualLogEntry( 'managewiki', 'settings' );
		$logEntry->setPerformer( $user );
		$logEntry->setTarget( SpecialPage::getTitleValueFor( 'RequestCustomDomainQueue', (string)$this->ID ) );
		$logEntry->setComment( "[[Special:RequestCustomDomainQueue/{$this->ID}|Requested]]" );
		$logEntry->setParameters( [ '4::wiki' => $this->getTarget(), '5::changes' => 'servername' ] );
		$logID = $logEntry->insert();
		$logEntry->publish( $logID );
	}

	/**
	 * @param string $fname
	 */
	public function startAtomic( string $fname ) {
		$this->dbw->startAtomic( $fname );
	}

	/**
	 * @param int $locked
	 */
	public function setLocked( int $locked ) {
		$this->dbw->update(
			'requestssl_requests',
			[
				'request_locked' => $locked,
			],
			[
				'request_id' => $this->ID,
			],
			__METHOD__
		);
	}

	/**
	 * @param string $reason
	 */
	public function setReason( string $reason ) {
		$this->dbw->update(
			'requestssl_requests',
			[
				'request_reason' => $reason,
			],
			[
				'request_id' => $this->ID,
			],
			__METHOD__
		);
	}

	/**
	 * @param string $customDomain
	 */
	public function setCustomDomain( string $customDomain ) {
		$this->dbw->update(
			'requestssl_requests',
			[
				'request_customdomain' => $customDomain,
			],
			[
				'request_id' => $this->ID,
			],
			__METHOD__
		);
	}

	/**
	 * @param string $status
	 */
	public function setStatus( string $status ) {
		$this->dbw->update(
			'requestssl_requests',
			[
				'request_status' => $status,
			],
			[
				'request_id' => $this->ID,
			],
			__METHOD__
		);
		$this->row->request_status = $status;
	}

	/**
	 * @param string $target
	 */
	public function setTarget( string $target ) {
		$this->dbw->update(
			'requestssl_requests',
			[
				'request_target' => $target,
			],
			[
				'request_id' => $this->ID,
			],
			__METHOD__
		);
	}

	/**
	 * @return bool
	 */
	public function updateServerName(): bool {
		$newServerName = parse_url( $this->getCustomDomain(), PHP_URL_HOST );
		if ( !$newServerName ) {
			return false;
		}

		$remoteWiki = $this->remoteWikiFactory->newInstance( $this->getTarget() );
		$remoteWiki->setServerName( 'https://' . $newServerName );
		$remoteWiki->commit();
		return true;
	}

	/**
	 * @return void
	 */
	public function queryCloudflare(): void {
		$jobQueueGroup = $this->jobQueueGroupFactory->makeJobQueueGroup();
		$jobQueueGroup->push(
			new JobSpecification(
				RequestSSLCFAddJob::JOB_NAME,
				[ 'id' => $this->ID ]
			)
		);
	}

	/**
	 * @param string $fname
	 */
	public function endAtomic( string $fname ) {
		$this->dbw->endAtomic( $fname );
	}
}<|MERGE_RESOLUTION|>--- conflicted
+++ resolved
@@ -160,15 +160,7 @@
 		$requestQueueLink = SpecialPage::getTitleValueFor( 'RequestCustomDomainQueue', (string)$this->ID );
 		$requestLink = $this->linkRenderer->makeLink( $requestQueueLink, "#{$this->ID}" );
 
-<<<<<<< HEAD
-		$logEntry = new ManualLogEntry(
-			$this->isPrivate( forced: false ) ? 'requestcustomdomainprivate' : 'requestcustomdomain',
-			'statusupdate'
-		);
-
-=======
-		$logEntry = new ManualLogEntry( 'requestssl', 'statusupdate' );
->>>>>>> 03d5fad2
+		$logEntry = new ManualLogEntry( 'requestcustomdomain', 'statusupdate' );
 		$logEntry->setPerformer( $user );
 		$logEntry->setTarget( $requestQueueLink );
 
