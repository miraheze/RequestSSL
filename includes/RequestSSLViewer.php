<?php

namespace Miraheze\RequestSSL;

use Config;
use Html;
use HTMLForm;
use IContextSource;
use Linker;
use MediaWiki\Permissions\PermissionManager;
use Status;
use User;
use UserNotLoggedIn;
use WikiMap;

class RequestSSLViewer {

	/** @var Config */
	private $config;

	/** @var IContextSource */
	private $context;

	/** @var RequestSSLManager */
	private $requestSslRequestManager;

	/** @var PermissionManager */
	private $permissionManager;

	/**
	 * @param Config $config
	 * @param IContextSource $context
	 * @param RequestSSLManager $requestSslRequestManager
	 * @param PermissionManager $permissionManager
	 */
	public function __construct(
		Config $config,
		IContextSource $context,
		RequestSSLManager $requestSslRequestManager,
		PermissionManager $permissionManager
	) {
		$this->config = $config;
		$this->context = $context;
		$this->requestSslRequestManager = $requestSslRequestManager;
		$this->permissionManager = $permissionManager;
	}

	/**
	 * @return array
	 */
	public function getFormDescriptor(): array {
		$user = $this->context->getUser();

		if (
			$this->requestSslRequestManager->isPrivate() &&
			$user->getName() !== $this->requestSslRequestManager->getRequester()->getName() &&
			!$this->permissionManager->userHasRight( $user, 'view-private-ssl-requests' )
		) {
			$this->context->getOutput()->addHTML(
				Html::errorBox( $this->context->msg( 'requestssl-private' )->escaped() )
			);

			return [];
		}

		if ( $this->requestSslRequestManager->isLocked() ) {
			$this->context->getOutput()->addHTML(
				Html::errorBox( $this->context->msg( 'requestssl-request-locked' )->escaped() )
			);
		}

		$formDescriptor = [
			'customdomain' => [
				'label-message' => 'requestssl-label-customdomain',
				'type' => 'url',
				'readonly' => true,
				'section' => 'details',
				'default' => $this->requestSslRequestManager->getCustomDomain(),
			],
			'target' => [
				'label-message' => 'requestssl-label-target',
				'type' => 'text',
				'readonly' => true,
				'section' => 'details',
				'default' => $this->requestSslRequestManager->getTarget(),
			],
			'requester' => [
				'label-message' => 'requestssl-label-requester',
				'type' => 'info',
				'section' => 'details',
				'default' => htmlspecialchars( $this->requestSslRequestManager->getRequester()->getName() ) .
					Linker::userToolLinks(
						$this->requestSslRequestManager->getRequester()->getId(),
						$this->requestSslRequestManager->getRequester()->getName()
					),
				'raw' => true,
			],
			'requestedDate' => [
				'label-message' => 'requestssl-label-requested-date',
				'type' => 'info',
				'section' => 'details',
				'default' => $this->context->getLanguage()->timeanddate(
					$this->requestSslRequestManager->getTimestamp(), true
				),
			],
			'status' => [
				'label-message' => 'requestssl-label-status',
				'type' => 'text',
				'readonly' => true,
				'section' => 'details',
				'default' => $this->context->msg(
					'requestssl-label-' . $this->requestSslRequestManager->getStatus()
				)->text(),
			],
			'reason' => [
				'type' => 'textarea',
				'rows' => 4,
				'readonly' => true,
				'label-message' => 'requestssl-label-reason',
				'default' => $this->requestSslRequestManager->getReason(),
				'raw' => true,
				'cssclass' => 'requestssl-infuse',
				'section' => 'details',
			],
		];

		foreach ( $this->requestSslRequestManager->getComments() as $comment ) {
			$formDescriptor['comment' . $comment['timestamp'] ] = [
				'type' => 'textarea',
				'readonly' => true,
				'section' => 'comments',
				'rows' => 4,
				'label-message' => [
					'requestssl-header-comment-withtimestamp',
					$comment['user']->getName(),
					$this->context->getLanguage()->timeanddate( $comment['timestamp'], true ),
				],
				'default' => $comment['comment'],
			];
		}

		if (
			$this->permissionManager->userHasRight( $user, 'handle-ssl-requests' ) ||
			$user->getActorId() === $this->requestSslRequestManager->getRequester()->getActorId()
		) {
			$formDescriptor += [
				'comment' => [
					'type' => 'textarea',
					'rows' => 4,
					'label-message' => 'requestssl-label-comment',
					'section' => 'comments',
					'validation-callback' => [ $this, 'isValidComment' ],
					'disabled' => $this->requestSslRequestManager->isLocked(),
				],
				'submit-comment' => [
					'type' => 'submit',
					'default' => $this->context->msg( 'requestssl-label-add-comment' )->text(),
					'section' => 'comments',
					'disabled' => $this->requestSslRequestManager->isLocked(),
				],
				'edit-source' => [
					'label-message' => 'requestssl-label-source',
					'type' => 'url',
					'section' => 'editing',
					'required' => true,
					'default' => $this->requestSslRequestManager->getCustomDomain(),
					'disabled' => $this->requestSslRequestManager->isLocked(),
				],
				'edit-target' => [
					'label-message' => 'requestssl-label-target',
					'type' => 'text',
					'section' => 'editing',
					'required' => true,
					'default' => $this->requestSslRequestManager->getTarget(),
					'validation-callback' => [ $this, 'isValidDatabase' ],
					'disabled' => $this->requestSslRequestManager->isLocked(),
				],
				'edit-reason' => [
					'type' => 'textarea',
					'rows' => 4,
					'label-message' => 'requestssl-label-reason',
					'section' => 'editing',
					'required' => true,
					'default' => $this->requestSslRequestManager->getReason(),
					'validation-callback' => [ $this, 'isValidReason' ],
					'disabled' => $this->requestSslRequestManager->isLocked(),
					'raw' => true,
				],
				'submit-edit' => [
					'type' => 'submit',
					'default' => $this->context->msg( 'requestssl-label-edit-request' )->text(),
					'section' => 'editing',
					'disabled' => $this->requestSslRequestManager->isLocked(),
				],
			];
		}

		if ( $this->permissionManager->userHasRight( $user, 'handle-ssl-requests' ) ) {
			$validRequest = true;
			$status = $this->requestSslRequestManager->getStatus();
			$fileInfo = $this->context->msg( 'requestssl-info-command' )->plaintextParams(
					$this->requestSslRequestManager->getCommand()
				)->parse();

				$fileInfo .= Html::element( 'button', [
						'type' => 'button',
						'onclick' => 'navigator.clipboard.writeText( $( \'.mw-message-box-notice code\' ).text() );',
					],
					$this->context->msg( 'requestssl-button-copy' )->text()
				);
				$info = Html::noticeBox( $fileInfo, '' );

			$info .= Html::noticeBox(
				$this->context->msg( 'requestssl-info-groups',
					$this->requestSslRequestManager->getRequester()->getName(),
					$this->requestSslRequestManager->getTarget(),
					$this->context->getLanguage()->commaList(
						$this->requestSslRequestManager->getUserGroupsFromTarget()
					)
				)->escaped(),
				''
			);

			if ( $this->requestSslRequestManager->isPrivate() ) {
				$info .= Html::warningBox(
					$this->context->msg( 'requestssl-info-request-private' )->escaped()
				);
			}

			if ( $this->requestSslRequestManager->getRequester()->getBlock() ) {
				$info .= Html::warningBox(
					$this->context->msg( 'requestssl-info-requester-locally-blocked',
						$this->requestSslRequestManager->getRequester()->getName(),
						WikiMap::getCurrentWikiId()
					)->escaped()
				);
			}

			if ( $this->requestSslRequestManager->getRequester()->getGlobalBlock() ) {
				$info .= Html::errorBox(
					$this->context->msg( 'requestssl-info-requester-globally-blocked',
						$this->requestSslRequestManager->getRequester()->getName()
					)->escaped()
				);

				$validRequest = false;
				if ( $status === 'pending' || $status === 'inprogress' ) {
					$status = 'declined';
				}
			}

			if ( $this->requestSslRequestManager->getRequester()->isLocked() ) {
				$info .= Html::errorBox(
					$this->context->msg( 'requestssl-info-requester-locked',
						$this->requestSslRequestManager->getRequester()->getName()
					)->escaped()
				);

				$validRequest = false;
				if ( $status === 'pending' || $status === 'inprogress' ) {
					$status = 'declined';
				}
			}

			$formDescriptor += [
				'handle-info' => [
					'type' => 'info',
					'default' => $info,
					'raw' => true,
					'section' => 'handling',
				],
				'handle-lock' => [
					'type' => 'check',
					'label-message' => 'requestssl-label-lock',
					'default' => $this->requestSslRequestManager->isLocked(),
					'section' => 'handling',
				],
			];

			if ( $this->permissionManager->userHasRight( $user, 'view-private-ssl-requests' ) ) {
				$formDescriptor += [
					'handle-private' => [
						'type' => 'check',
						'label-message' => 'requestssl-label-private',
						'default' => $this->requestSslRequestManager->isPrivate(),
						'disabled' => $this->requestSslRequestManager->isPrivate( true ),
						'section' => 'handling',
					],
				];
			}

			$formDescriptor += [
				'handle-status' => [
					'type' => 'select',
					'label-message' => 'requestssl-label-update-status',
					'options-messages' => [
						'requestssl-label-pending' => 'pending',
						'requestssl-label-inprogress' => 'inprogress',
						'requestssl-label-complete' => 'complete',
						'requestssl-label-declined' => 'declined',
					],
					'default' => $status,
					'disabled' => !$validRequest,
					'cssclass' => 'requestssl-infuse',
					'section' => 'handling',
				],
				'handle-comment' => [
					'type' => 'textarea',
					'rows' => 4,
					'label-message' => 'requestssl-label-status-updated-comment',
					'section' => 'handling',
				],
				'submit-handle' => [
					'type' => 'submit',
					'default' => $this->context->msg( 'htmlform-submit' )->text(),
					'section' => 'handling',
				],
			];
		}

		return $formDescriptor;
	}

	/**
	 * @param ?string $comment
	 * @param array $alldata
	 * @return string|bool
	 */
	public function isValidComment( ?string $comment, array $alldata ) {
		if ( isset( $alldata['submit-comment'] ) && ( !$comment || ctype_space( $comment ) ) ) {
			return Status::newFatal( 'htmlform-required' )->getMessage();
		}

		return true;
	}

	/**
	 * @param ?string $target
	 * @return string|bool
	 */
	public function isValidDatabase( ?string $target ) {
		if ( !in_array( $target, $this->config->get( 'LocalDatabases' ) ) ) {
			return Status::newFatal( 'requestssl-invalid-target' )->getMessage();
		}

		return true;
	}

	/**
	 * @param ?string $reason
	 * @return string|bool
	 */
	public function isValidReason( ?string $reason ) {
		if ( !$reason || ctype_space( $reason ) ) {
			return Status::newFatal( 'htmlform-required' )->getMessage();
		}

		return true;
	}

	/**
	 * @param ?string $url
	 * @param array $alldata
	 * @return string|bool
	 */

	/**
	 * @param int $requestID
	 * @return ?RequestSSLOOUIForm
	 */
	public function getForm( int $requestID ): ?RequestSSLOOUIForm {
		$this->requestSslRequestManager->fromID( $requestID );
		$out = $this->context->getOutput();

		if ( $requestID === 0 || !$this->requestSslRequestManager->exists() ) {
			$out->addHTML(
				Html::errorBox( $this->context->msg( 'requestssl-unknown' )->escaped() )
			);

			return null;
		}

		$out->addModules( [ 'ext.requestssl.oouiform' ] );
		$out->addModuleStyles( [ 'ext.requestssl.oouiform.styles' ] );
		$out->addModuleStyles( [ 'oojs-ui-widgets.styles' ] );

		$formDescriptor = $this->getFormDescriptor();
		$htmlForm = new RequestSSLOOUIForm( $formDescriptor, $this->context, 'requestssl-section' );

		$htmlForm->setId( 'requestssl-request-viewer' );
		$htmlForm->suppressDefaultSubmit();
		$htmlForm->setSubmitCallback(
			function ( array $formData, HTMLForm $form ) {
				return $this->submitForm( $formData, $form, $this->context );
			}
		);

		return $htmlForm;
	}

	/**
	 * @param array $formData
	 * @param HTMLForm $form
	 */
	protected function submitForm(
		array $formData,
		HTMLForm $form
		IContextSource $context
	) {
		$user = $form->getUser();
		if ( !$user->isRegistered() ) {
			throw new UserNotLoggedIn( 'exception-nologin-text', 'exception-nologin' );
		}

		$out = $form->getContext()->getOutput();

		if ( isset( $formData['submit-comment'] ) ) {
			$this->requestSslRequestManager->addComment( $formData['comment'], $user );
			$out->addHTML( Html::successBox( $this->context->msg( 'requestssl-comment-success' )->escaped() ) );

			return;
		}

		$oldStatus = $this->requestSslRequestManager->getStatus();

		if ( isset( $formData['submit-edit'] ) ) {
			$this->requestSslRequestManager->startAtomic( __METHOD__ );

			$changes = [];
			if ( $this->requestSslRequestManager->getReason() !== $formData['edit-reason'] ) {
				$changes[] = $this->context->msg( 'requestssl-request-edited-reason' )->plaintextParams(
					$this->requestSslRequestManager->getReason(),
					$formData['edit-reason']
				)->escaped();

				$this->requestSslRequestManager->setReason( $formData['edit-reason'] );
			}

			if ( $this->requestSslRequestManager->getCustomDomain() !== $formData['edit-source'] ) {
				$changes[] = $this->context->msg( 'requestssl-request-edited-source' )->plaintextParams(
					$this->requestSslRequestManager->getCustomDomain(),
					$formData['edit-source']
				)->escaped();

				$this->requestSslRequestManager->setSource( $formData['edit-source'] );
			}

			if ( $this->requestSslRequestManager->getTarget() !== $formData['edit-target'] ) {
				$changes[] = $this->context->msg(
					'requestssl-request-edited-target',
					$this->requestSslRequestManager->getTarget(),
					$formData['edit-target']
				)->escaped();

				$this->requestSslRequestManager->setTarget( $formData['edit-target'] );
			}

			if ( !$changes ) {
				$this->requestSslRequestManager->endAtomic( __METHOD__ );

				$out->addHTML( Html::errorBox( $this->context->msg( 'requestssl-no-changes' )->escaped() ) );

				return;
			}

			if ( $this->requestSslRequestManager->getStatus() === 'declined' ) {
				$this->requestSslRequestManager->setStatus( 'pending' );

				$comment = $this->context->msg( 'requestssl-request-reopened', $user->getName() )->rawParams(
					implode( "\n", $changes )
				)->inContentLanguage()->escaped();

				$this->requestSslRequestManager->logStatusUpdate( $comment, 'pending', $user );

				$this->requestSslRequestManager->addComment( $comment, User::newSystemUser( 'RequestSSL Extension' ) );

				$this->requestSslRequestManager->sendNotification(
					$comment, 'requestssl-request-status-update', $user
				);
			} else {
				$comment = $this->context->msg( 'requestssl-request-edited', $user->getName() )->rawParams(
					implode( "\n", $changes )
				)->inContentLanguage()->escaped();

				$this->requestSslRequestManager->addComment( $comment, User::newSystemUser( 'RequestSSL Extension' ) );
			}

			$this->requestSslRequestManager->endAtomic( __METHOD__ );

			$out->addHTML( Html::successBox( $this->context->msg( 'requestssl-edit-success' )->escaped() ) );

			return;
		}

		if ( isset( $formData['submit-handle'] ) ) {
			$this->requestSslRequestManager->startAtomic( __METHOD__ );
			$changes = [];

			if ( $this->requestSslRequestManager->isLocked() !== (bool)$formData['handle-lock'] ) {
				$changes[] = $this->requestSslRequestManager->isLocked() ?
					'unlocked' : 'locked';

				$this->requestSslRequestManager->setLocked( (int)$formData['handle-lock'] );
			}

			if (
				isset( $formData['handle-private'] ) &&
				$this->requestSslRequestManager->isPrivate() !== (bool)$formData['handle-private']
			) {
				$changes[] = $this->requestSslRequestManager->isPrivate() ?
					'public' : 'private';

				$this->requestSslRequestManager->setPrivate( (int)$formData['handle-private'] );
			}

			if ( $this->requestSslRequestManager->getStatus() === $formData['handle-status'] ) {
				$this->requestSslRequestManager->endAtomic( __METHOD__ );

				if ( !$changes ) {
					$out->addHTML( Html::errorBox( $this->context->msg( 'requestssl-no-changes' )->escaped() ) );
					return;
				}

				if ( in_array( 'private', $changes ) ) {
					$out->addHTML(
						Html::successBox( $this->context->msg( 'requestssl-success-private' )->escaped() )
					);
				}

				if ( in_array( 'public', $changes ) ) {
					$out->addHTML(
						Html::successBox( $this->context->msg( 'requestssl-success-public' )->escaped() )
					);
				}

				if ( in_array( 'locked', $changes ) ) {
					$out->addHTML(
						Html::successBox( $this->context->msg( 'requestssl-success-locked' )->escaped() )
					);
				}

				if ( in_array( 'unlocked', $changes ) ) {
					$out->addHTML(
						Html::successBox( $this->context->msg( 'requestssl-success-unlocked' )->escaped() )
					);
				}

				return;
			}

			$this->requestSslRequestManager->setStatus( $formData['handle-status'] );

			$statusMessage = $this->context->msg( 'requestssl-label-' . $formData['handle-status'] )
				->inContentLanguage()
				->text();

			$comment = $this->context->msg( 'requestssl-status-updated', strtolower( $statusMessage ) )
				->inContentLanguage()
				->escaped();

<<<<<<< HEAD
			$this->requestSslRequestManager->updateManageWiki( $user, $context );
=======
			if ($oldStatus !== 'complete' && $formData['handle-status'] === 'complete') {
				$this->requestSslRequestManager->updateManageWiki( $user );
			}
>>>>>>> eaffd198

			if ( $formData['handle-comment'] ) {
				$commentUser = User::newSystemUser( 'RequestSSL Status Update' );

				$comment .= "\n" . $this->context->msg( 'requestssl-comment-given', $user->getName() )
					->inContentLanguage()
					->escaped();

				$comment .= ' ' . $formData['handle-comment'];
			}

			$this->requestSslRequestManager->addComment( $comment, $commentUser ?? $user );
			$this->requestSslRequestManager->logStatusUpdate(
				$formData['handle-comment'], $formData['handle-status'], $user
			);

			$this->requestSslRequestManager->sendNotification( $comment, 'requestssl-request-status-update', $user );

			$this->requestSslRequestManager->endAtomic( __METHOD__ );

			$out->addHTML( Html::successBox( $this->context->msg( 'requestssl-status-updated-success' )->escaped() ) );
		}
	}
}<|MERGE_RESOLUTION|>--- conflicted
+++ resolved
@@ -558,13 +558,10 @@
 				->inContentLanguage()
 				->escaped();
 
-<<<<<<< HEAD
-			$this->requestSslRequestManager->updateManageWiki( $user, $context );
-=======
 			if ($oldStatus !== 'complete' && $formData['handle-status'] === 'complete') {
-				$this->requestSslRequestManager->updateManageWiki( $user );
-			}
->>>>>>> eaffd198
+				$this->requestSslRequestManager->updateManageWiki( $user, $context );
+			}
+
 
 			if ( $formData['handle-comment'] ) {
 				$commentUser = User::newSystemUser( 'RequestSSL Status Update' );
